/*
 * Licensed to Elasticsearch under one or more contributor
 * license agreements. See the NOTICE file distributed with
 * this work for additional information regarding copyright
 * ownership. Elasticsearch licenses this file to you under
 * the Apache License, Version 2.0 (the "License"); you may
 * not use this file except in compliance with the License.
 * You may obtain a copy of the License at
 *
 *    http://www.apache.org/licenses/LICENSE-2.0
 *
 * Unless required by applicable law or agreed to in writing,
 * software distributed under the License is distributed on an
 * "AS IS" BASIS, WITHOUT WARRANTIES OR CONDITIONS OF ANY
 * KIND, either express or implied.  See the License for the
 * specific language governing permissions and limitations
 * under the License.
 */

package org.elasticsearch.search.query;

import org.apache.lucene.search.FieldDoc;
import org.apache.lucene.search.TotalHits;
import org.elasticsearch.Version;
import org.elasticsearch.common.io.stream.StreamInput;
import org.elasticsearch.common.io.stream.StreamOutput;
import org.elasticsearch.common.lucene.search.TopDocsAndMaxScore;
import org.elasticsearch.search.DocValueFormat;
import org.elasticsearch.search.RescoreDocIds;
import org.elasticsearch.search.SearchPhaseResult;
import org.elasticsearch.search.SearchShardTarget;
import org.elasticsearch.search.aggregations.Aggregations;
import org.elasticsearch.search.aggregations.InternalAggregation;
import org.elasticsearch.search.aggregations.InternalAggregations;
import org.elasticsearch.search.aggregations.pipeline.PipelineAggregator;
import org.elasticsearch.search.aggregations.pipeline.SiblingPipelineAggregator;
<<<<<<< HEAD
import org.elasticsearch.search.internal.ShardSearchRequest;
=======
import org.elasticsearch.search.internal.SearchContextId;
>>>>>>> 7aa661c2
import org.elasticsearch.search.profile.ProfileShardResult;
import org.elasticsearch.search.suggest.Suggest;

import java.io.IOException;
import java.util.Collections;
import java.util.List;
import java.util.stream.Collectors;

import static org.elasticsearch.common.lucene.Lucene.readTopDocs;
import static org.elasticsearch.common.lucene.Lucene.writeTopDocs;

public final class QuerySearchResult extends SearchPhaseResult {

    private int from;
    private int size;
    private TopDocsAndMaxScore topDocsAndMaxScore;
    private boolean hasScoreDocs;
    private TotalHits totalHits;
    private float maxScore = Float.NaN;
    private DocValueFormat[] sortValueFormats;
    private InternalAggregations aggregations;
    private boolean hasAggs;
    private Suggest suggest;
    private boolean searchTimedOut;
    private Boolean terminatedEarly = null;
    private ProfileShardResult profileShardResults;
    private boolean hasProfileResults;
    private long serviceTimeEWMA = -1;
    private int nodeQueueSize = -1;

    private final boolean isNull;

    public QuerySearchResult() {
        this(false);
    }

    public QuerySearchResult(StreamInput in) throws IOException {
        super(in);
        if (in.getVersion().onOrAfter(Version.V_7_7_0)) {
            isNull = in.readBoolean();
        } else {
            isNull = false;
        }
        if (isNull == false) {
            SearchContextId id = new SearchContextId(in);
            readFromWithId(id, in);
        }
    }

<<<<<<< HEAD
    public QuerySearchResult(long id, SearchShardTarget shardTarget, ShardSearchRequest shardSearchRequest) {
        this.requestId = id;
=======
    public QuerySearchResult(SearchContextId id, SearchShardTarget shardTarget) {
        this.contextId = id;
>>>>>>> 7aa661c2
        setSearchShardTarget(shardTarget);
        isNull = false;
        setShardSearchRequest(shardSearchRequest);
    }

    private QuerySearchResult(boolean isNull) {
        this.isNull = isNull;
    }

    /**
     * Returns an instance that contains no response.
     */
    public static QuerySearchResult nullInstance() {
        return new QuerySearchResult(true);
    }

    /**
     * Returns true if the result doesn't contain any useful information.
     * It is used by the search action to avoid creating an empty response on
     * shard request that rewrites to match_no_docs.
     *
     * TODO: Currently we need the concrete aggregators to build empty responses. This means that we cannot
     *       build an empty response in the coordinating node so we rely on this hack to ensure that at least one shard
     *       returns a valid empty response. We should move the ability to create empty responses to aggregation builders
     *       in order to allow building empty responses directly from the coordinating node.
     */
    public boolean isNull() {
        return isNull;
    }

    @Override
    public QuerySearchResult queryResult() {
        return this;
    }

    public void searchTimedOut(boolean searchTimedOut) {
        this.searchTimedOut = searchTimedOut;
    }

    public boolean searchTimedOut() {
        return searchTimedOut;
    }

    public void terminatedEarly(boolean terminatedEarly) {
        this.terminatedEarly = terminatedEarly;
    }

    public Boolean terminatedEarly() {
        return this.terminatedEarly;
    }

    public TopDocsAndMaxScore topDocs() {
        if (topDocsAndMaxScore == null) {
            throw new IllegalStateException("topDocs already consumed");
        }
        return topDocsAndMaxScore;
    }

    /**
     * Returns <code>true</code> iff the top docs have already been consumed.
     */
    public boolean hasConsumedTopDocs() {
        return topDocsAndMaxScore == null;
    }

    /**
     * Returns and nulls out the top docs for this search results. This allows to free up memory once the top docs are consumed.
     * @throws IllegalStateException if the top docs have already been consumed.
     */
    public TopDocsAndMaxScore consumeTopDocs() {
        TopDocsAndMaxScore topDocsAndMaxScore = this.topDocsAndMaxScore;
        if (topDocsAndMaxScore == null) {
            throw new IllegalStateException("topDocs already consumed");
        }
        this.topDocsAndMaxScore = null;
        return topDocsAndMaxScore;
    }

    public void topDocs(TopDocsAndMaxScore topDocs, DocValueFormat[] sortValueFormats) {
        setTopDocs(topDocs);
        if (topDocs.topDocs.scoreDocs.length > 0 && topDocs.topDocs.scoreDocs[0] instanceof FieldDoc) {
            int numFields = ((FieldDoc) topDocs.topDocs.scoreDocs[0]).fields.length;
            if (numFields != sortValueFormats.length) {
                throw new IllegalArgumentException("The number of sort fields does not match: "
                        + numFields + " != " + sortValueFormats.length);
            }
        }
        this.sortValueFormats = sortValueFormats;
    }

    private void setTopDocs(TopDocsAndMaxScore topDocsAndMaxScore) {
        this.topDocsAndMaxScore = topDocsAndMaxScore;
        this.totalHits = topDocsAndMaxScore.topDocs.totalHits;
        this.maxScore = topDocsAndMaxScore.maxScore;
        this.hasScoreDocs = topDocsAndMaxScore.topDocs.scoreDocs.length > 0;
    }

    public DocValueFormat[] sortValueFormats() {
        return sortValueFormats;
    }

    /**
     * Returns <code>true</code> if this query result has unconsumed aggregations
     */
    public boolean hasAggs() {
        return hasAggs;
    }

    /**
     * Returns and nulls out the aggregation for this search results. This allows to free up memory once the aggregation is consumed.
     * @throws IllegalStateException if the aggregations have already been consumed.
     */
    public Aggregations consumeAggs() {
        if (aggregations == null) {
            throw new IllegalStateException("aggs already consumed");
        }
        Aggregations aggs = aggregations;
        aggregations = null;
        return aggs;
    }

    public void aggregations(InternalAggregations aggregations) {
        this.aggregations = aggregations;
        hasAggs = aggregations != null;
    }

    public InternalAggregations aggregations() {
        return aggregations;
    }

    /**
     * Returns and nulls out the profiled results for this search, or potentially null if result was empty.
     * This allows to free up memory once the profiled result is consumed.
     * @throws IllegalStateException if the profiled result has already been consumed.
     */
    public ProfileShardResult consumeProfileResult() {
        if (profileShardResults == null) {
            throw new IllegalStateException("profile results already consumed");
        }
        ProfileShardResult result = profileShardResults;
        profileShardResults = null;
        return result;
    }

    public boolean hasProfileResults() {
        return hasProfileResults;
    }

    /**
     * Sets the finalized profiling results for this query
     * @param shardResults The finalized profile
     */
    public void profileResults(ProfileShardResult shardResults) {
        this.profileShardResults = shardResults;
        hasProfileResults = shardResults != null;
    }

    public Suggest suggest() {
        return suggest;
    }

    public void suggest(Suggest suggest) {
        this.suggest = suggest;
    }

    public int from() {
        return from;
    }

    public QuerySearchResult from(int from) {
        this.from = from;
        return this;
    }

    /**
     * Returns the maximum size of this results top docs.
     */
    public int size() {
        return size;
    }

    public QuerySearchResult size(int size) {
        this.size = size;
        return this;
    }

    public long serviceTimeEWMA() {
        return this.serviceTimeEWMA;
    }

    public QuerySearchResult serviceTimeEWMA(long serviceTimeEWMA) {
        this.serviceTimeEWMA = serviceTimeEWMA;
        return this;
    }

    public int nodeQueueSize() {
        return this.nodeQueueSize;
    }

    public QuerySearchResult nodeQueueSize(int nodeQueueSize) {
        this.nodeQueueSize = nodeQueueSize;
        return this;
    }

    /**
     * Returns <code>true</code> if this result has any suggest score docs
     */
    public boolean hasSuggestHits() {
      return (suggest != null && suggest.hasScoreDocs());
    }

    public boolean hasSearchContext() {
        return hasScoreDocs || hasSuggestHits();
    }

    public void readFromWithId(SearchContextId id, StreamInput in) throws IOException {
        this.contextId = id;
        from = in.readVInt();
        size = in.readVInt();
        int numSortFieldsPlus1 = in.readVInt();
        if (numSortFieldsPlus1 == 0) {
            sortValueFormats = null;
        } else {
            sortValueFormats = new DocValueFormat[numSortFieldsPlus1 - 1];
            for (int i = 0; i < sortValueFormats.length; ++i) {
                sortValueFormats[i] = in.readNamedWriteable(DocValueFormat.class);
            }
        }
        setTopDocs(readTopDocs(in));
        if (hasAggs = in.readBoolean()) {
            aggregations = new InternalAggregations(in);
        }
        if (in.getVersion().before(Version.V_7_2_0)) {
            List<SiblingPipelineAggregator> pipelineAggregators = in.readNamedWriteableList(PipelineAggregator.class).stream()
                .map(a -> (SiblingPipelineAggregator) a).collect(Collectors.toList());
            if (hasAggs && pipelineAggregators.isEmpty() == false) {
                List<InternalAggregation> internalAggs = aggregations.asList().stream()
                    .map(agg -> (InternalAggregation) agg).collect(Collectors.toList());
                //Earlier versions serialize sibling pipeline aggs separately as they used to be set to QuerySearchResult directly, while
                //later versions include them in InternalAggregations. Note that despite serializing sibling pipeline aggs as part of
                //InternalAggregations is supported since 6.7.0, the shards set sibling pipeline aggs to InternalAggregations only from 7.1.
                this.aggregations = new InternalAggregations(internalAggs, pipelineAggregators);
            }
        }
        if (in.readBoolean()) {
            suggest = new Suggest(in);
        }
        searchTimedOut = in.readBoolean();
        terminatedEarly = in.readOptionalBoolean();
        profileShardResults = in.readOptionalWriteable(ProfileShardResult::new);
        hasProfileResults = profileShardResults != null;
        serviceTimeEWMA = in.readZLong();
        nodeQueueSize = in.readInt();
        if (in.getVersion().onOrAfter(Version.V_8_0_0)) {
            setShardSearchRequest(in.readOptionalWriteable(ShardSearchRequest::new));
            setRescoreDocIds(new RescoreDocIds(in));
        }
    }

    @Override
    public void writeTo(StreamOutput out) throws IOException {
        if (out.getVersion().onOrAfter(Version.V_7_7_0)) {
            out.writeBoolean(isNull);
        }
        if (isNull == false) {
            contextId.writeTo(out);
            writeToNoId(out);
        }
    }

    public void writeToNoId(StreamOutput out) throws IOException {
        out.writeVInt(from);
        out.writeVInt(size);
        if (sortValueFormats == null) {
            out.writeVInt(0);
        } else {
            out.writeVInt(1 + sortValueFormats.length);
            for (int i = 0; i < sortValueFormats.length; ++i) {
                out.writeNamedWriteable(sortValueFormats[i]);
            }
        }
        writeTopDocs(out, topDocsAndMaxScore);
        if (aggregations == null) {
            out.writeBoolean(false);
        } else {
            out.writeBoolean(true);
            aggregations.writeTo(out);
        }
        if (out.getVersion().before(Version.V_7_2_0)) {
            //Earlier versions expect sibling pipeline aggs separately as they used to be set to QuerySearchResult directly,
            //while later versions expect them in InternalAggregations. Note that despite serializing sibling pipeline aggs as part of
            //InternalAggregations is supported since 6.7.0, the shards set sibling pipeline aggs to InternalAggregations only from 7.1 on.
            if (aggregations == null) {
                out.writeNamedWriteableList(Collections.emptyList());
            } else {
                out.writeNamedWriteableList(aggregations.getTopLevelPipelineAggregators());
            }
        }
        if (suggest == null) {
            out.writeBoolean(false);
        } else {
            out.writeBoolean(true);
            suggest.writeTo(out);
        }
        out.writeBoolean(searchTimedOut);
        out.writeOptionalBoolean(terminatedEarly);
        out.writeOptionalWriteable(profileShardResults);
        out.writeZLong(serviceTimeEWMA);
        out.writeInt(nodeQueueSize);
        if (out.getVersion().onOrAfter(Version.V_8_0_0)) {
            out.writeOptionalWriteable(getShardSearchRequest());
            getRescoreDocIds().writeTo(out);
        }
    }

    public TotalHits getTotalHits() {
        return totalHits;
    }

    public float getMaxScore() {
        return maxScore;
    }
}<|MERGE_RESOLUTION|>--- conflicted
+++ resolved
@@ -34,11 +34,8 @@
 import org.elasticsearch.search.aggregations.InternalAggregations;
 import org.elasticsearch.search.aggregations.pipeline.PipelineAggregator;
 import org.elasticsearch.search.aggregations.pipeline.SiblingPipelineAggregator;
-<<<<<<< HEAD
+import org.elasticsearch.search.internal.SearchContextId;
 import org.elasticsearch.search.internal.ShardSearchRequest;
-=======
-import org.elasticsearch.search.internal.SearchContextId;
->>>>>>> 7aa661c2
 import org.elasticsearch.search.profile.ProfileShardResult;
 import org.elasticsearch.search.suggest.Suggest;
 
@@ -88,13 +85,8 @@
         }
     }
 
-<<<<<<< HEAD
-    public QuerySearchResult(long id, SearchShardTarget shardTarget, ShardSearchRequest shardSearchRequest) {
-        this.requestId = id;
-=======
-    public QuerySearchResult(SearchContextId id, SearchShardTarget shardTarget) {
-        this.contextId = id;
->>>>>>> 7aa661c2
+    public QuerySearchResult(SearchContextId contextId, SearchShardTarget shardTarget, ShardSearchRequest shardSearchRequest) {
+        this.contextId = contextId;
         setSearchShardTarget(shardTarget);
         isNull = false;
         setShardSearchRequest(shardSearchRequest);
