--- conflicted
+++ resolved
@@ -893,15 +893,9 @@
             indices[i] = randomAlphaOfLengthBetween(5, 10);;
             if (--numReadOnly >= 0) {
                 if (randomBoolean()) {
-<<<<<<< HEAD
-                    blocksBuilder.addIndexBlock(indices[i], IndexMetaData.INDEX_WRITE_BLOCK);
+                    blocksBuilder.addIndexBlock(indices[i], IndexMetadata.INDEX_WRITE_BLOCK);
                 } else {
-                    blocksBuilder.addIndexBlock(indices[i], IndexMetaData.INDEX_READ_ONLY_BLOCK);
-=======
-                    blocksBuilder.addIndexBlock(indexName, IndexMetadata.INDEX_WRITE_BLOCK);
-                } else {
-                    blocksBuilder.addIndexBlock(indexName, IndexMetadata.INDEX_READ_ONLY_BLOCK);
->>>>>>> d67df3a7
+                    blocksBuilder.addIndexBlock(indices[i], IndexMetadata.INDEX_READ_ONLY_BLOCK);
                 }
             }
         }
