--- conflicted
+++ resolved
@@ -52,11 +52,8 @@
     public static final String ROLLUP_ORIGIN = "rollup";
     public static final String ENRICH_ORIGIN = "enrich";
     public static final String TRANSFORM_ORIGIN = "transform";
-<<<<<<< HEAD
     public static final String REINDEX_ORIGIN = "reindex";
-=======
     public static final String ASYNC_SEARCH_ORIGIN = "async_search";
->>>>>>> c835c9dd
 
     private ClientHelper() {}
 
