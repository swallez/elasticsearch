--- conflicted
+++ resolved
@@ -776,11 +776,8 @@
                             apiName.startsWith("watcher.") == false &&
                             apiName.startsWith("graph.") == false &&
                             apiName.startsWith("migration.") == false &&
-<<<<<<< HEAD
+                            apiName.startsWith("security.") == false &&
                             apiName.startsWith("index_lifecycle.") == false) {
-=======
-                            apiName.startsWith("security.") == false) {
->>>>>>> 5b60c61b
                             apiNotFound.add(apiName);
                         }
                     }
